use rvemu::bus::DRAM_BASE;
use rvemu::emulator::Emulator;

pub fn new_emulator(program_bytes: Option<Vec<u8>>) -> Box<Emulator> {
    let mut emulator = Box::new(Emulator::new());

    if let Some(bytes) = program_bytes {
        emulator.as_mut().initialize_dram(bytes);
    }

    emulator.initialize_pc(DRAM_BASE);

    return emulator;
}

#[no_mangle]
pub extern "C" fn emulator_create() -> *mut Emulator {
    let emu = Box::new(Emulator::new());

    Box::into_raw(emu)
}

#[no_mangle]
pub extern "C" fn emulator_destroy(emu: *mut Emulator) {
    assert!(!emu.is_null());
    unsafe {
        let _ = Box::from_raw(emu);
    };
}

#[no_mangle]
pub extern "C" fn emulator_load_program(emu: *mut Emulator, program_bytes: *const u8, len: usize) {
    assert!(!emu.is_null());

    let mut program = vec![0; len];

    let slice = unsafe { std::slice::from_raw_parts(program_bytes, len) };

    program.clone_from_slice(slice);

    unsafe {
        emu.as_mut().unwrap().initialize_dram(program);
        emu.as_mut().unwrap().initialize_pc(DRAM_BASE);
    }
}

#[no_mangle]
pub extern "C" fn emulator_cpu_execute(emu: *mut Emulator, executed_instruction: *mut u32) -> u32 {
    assert!(!emu.is_null());

    unsafe {
        match emu.as_mut().unwrap().cpu.execute() {
            Ok(v) => *executed_instruction = v as u32,
            Err(err) => {
                println!("{:?}", err);
                panic!()
            }
        };
    }

    0
}

#[no_mangle]
pub extern "C" fn emulator_get_register(emu: *mut Emulator, index: u64) -> u64 {
    unsafe { emu.as_mut().unwrap().cpu.xregs.read(index) }
}

#[no_mangle]
pub extern "C" fn emulator_set_register(emu: *mut Emulator, index: u64, value: u64) {
    unsafe {
        emu.as_mut().unwrap().cpu.xregs.write(index, value);
    }
}

/* ASSEMBLER */
use deno_core::v8;
use deno_core::FastString;
use deno_core::JsRuntime;
use deno_core::RuntimeOptions;
use serde_json;
use serde_v8;
use std::collections::HashMap;
use std::ffi::c_char;
use std::ffi::CStr;
use std::ffi::CString;

#[no_mangle]
pub extern "C" fn free_riscv_assemble(bytes: *mut u8) {
    assert!(!bytes.is_null());

    unsafe {
        let _ = Box::from_raw(bytes);
    };
}

#[no_mangle]
<<<<<<< HEAD
pub extern "C" fn riscv_assemble(instruction: *const c_char, out: mut* mut* u8) -> u64 {
    let instructions = unsafe {
        CString::from(CStr::from_ptr(instruction))
            .into_string()
            .unwrap()
    };
=======
pub extern "C" fn riscv_assemble(
    instruction: *const c_char,
    out: *mut *mut u8,
    error_line: *mut u64,
) -> u64 {
    unsafe { *error_line = 0 };

    let instructions = unsafe { CString::from(CStr::from_ptr(instruction)).into_string() };

    if instructions.is_err() {
        return 0;
    }

    let instructions = instructions.unwrap();
>>>>>>> c0198178

    let mut runtime = JsRuntime::new(RuntimeOptions::default());

    let instruction_setup = String::from(include_str!("../encoder/Instruction.js"));

    if let Err(_) = eval(&mut runtime, instruction_setup.into()) {
        return 0;
    }

    let mut instr_memory = Vec::new();

<<<<<<< HEAD
    let mut instructions_filtered: Vec<&str> = Vec::new();
    let mut labels: HashMap<&str, usize> = HashMap::new();

    let instrs: Vec<&str> = instructions.split("\n").collect();
    for instr in instrs.iter() {
      if instr.contains(":") {
        let label_name = instr.split(":").collect::<Vec<&str>>()[1];

        labels.get(label_name).expect("Label name not found.");
        labels.insert(&label_name, instructions_filtered.len()*4);
      }
      else {
        instructions_filtered.push(instr);
      }
    }

    for (i,instr) in instrs.iter().enumerate() {
        let mut tokens = instr.split_whitespace().collect::<Vec<&str>>();

        if tokens.len() > 0 && tokens[0] == "bne" {
            let label_name = tokens[tokens.len()-1];
            let offset = labels.get(label_name).expect("label name not found 2.");
            let len = &tokens.len();
            tokens[len-1] = &format!("{}",offset);
        }

=======
    for (i, instr) in instructions.split("\n").enumerate() {
>>>>>>> c0198178
        let wrapped_instr = format!(
            "\nnew Instruction('{}', {{ 'ISA': COPTS_ISA.RV32I }}).bin",
            instr
        );

        if let Ok(eval_result) = eval(&mut runtime, wrapped_instr.into()) {
            let instr_word = u32::from_str_radix(eval_result.as_str().unwrap(), 2).unwrap();
            instr_memory.extend(instr_word.to_le_bytes());
        } else {
            unsafe { *error_line = (i + 1) as u64 }
            return 0;
        }
    }

    let len = instr_memory.len();

    unsafe {
        let mut boxed = instr_memory.into_boxed_slice();
        *out = boxed.as_mut_ptr();
        std::mem::forget(boxed);
    }

    len as u64
}

fn eval(context: &mut JsRuntime, code: FastString) -> Result<serde_json::Value, String> {
    let res = context.execute_script("<anon>", code);
    match res {
        Ok(global) => {
            let scope = &mut context.handle_scope();
            let local = v8::Local::new(scope, global);
            // Deserialize a `v8` object into a Rust type using `serde_v8`,
            // in this case deserialize to a JSON `Value`.
            let deserialized_value = serde_v8::from_v8::<serde_json::Value>(scope, local);

            match deserialized_value {
                Ok(value) => Ok(value),
                Err(err) => Err(format!("Cannot deserialize value: {err:?}")),
            }
        }
        Err(err) => Err(format!("Evaling error: {err:?}")),
    }
}

#[cfg(test)]
mod tests {
    use std::ptr::null;

    use crate::*;

    #[test]
    fn it_works() {
        // riscv_assemble(CString::new("add x1,x2,x3\nsub x1,x2,x3\naddi x1,x2,3").unwrap().as_ptr());
    }
}<|MERGE_RESOLUTION|>--- conflicted
+++ resolved
@@ -95,14 +95,6 @@
 }
 
 #[no_mangle]
-<<<<<<< HEAD
-pub extern "C" fn riscv_assemble(instruction: *const c_char, out: mut* mut* u8) -> u64 {
-    let instructions = unsafe {
-        CString::from(CStr::from_ptr(instruction))
-            .into_string()
-            .unwrap()
-    };
-=======
 pub extern "C" fn riscv_assemble(
     instruction: *const c_char,
     out: *mut *mut u8,
@@ -117,7 +109,6 @@
     }
 
     let instructions = instructions.unwrap();
->>>>>>> c0198178
 
     let mut runtime = JsRuntime::new(RuntimeOptions::default());
 
@@ -129,7 +120,6 @@
 
     let mut instr_memory = Vec::new();
 
-<<<<<<< HEAD
     let mut instructions_filtered: Vec<&str> = Vec::new();
     let mut labels: HashMap<&str, usize> = HashMap::new();
 
@@ -156,9 +146,6 @@
             tokens[len-1] = &format!("{}",offset);
         }
 
-=======
-    for (i, instr) in instructions.split("\n").enumerate() {
->>>>>>> c0198178
         let wrapped_instr = format!(
             "\nnew Instruction('{}', {{ 'ISA': COPTS_ISA.RV32I }}).bin",
             instr
@@ -203,14 +190,14 @@
     }
 }
 
-#[cfg(test)]
-mod tests {
-    use std::ptr::null;
-
-    use crate::*;
-
-    #[test]
-    fn it_works() {
-        // riscv_assemble(CString::new("add x1,x2,x3\nsub x1,x2,x3\naddi x1,x2,3").unwrap().as_ptr());
-    }
-}+// #[cfg(test)]
+// mod tests {
+//     use std::ptr::null;
+
+//     use crate::*;
+
+//     #[test]
+//     fn it_works() {
+//         // riscv_assemble(CString::new("add x1,x2,x3\nsub x1,x2,x3\naddi x1,x2,3").unwrap().as_ptr());
+//     }
+// }