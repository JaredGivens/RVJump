using System;
using System.Collections;
using System.Collections.Generic;
using TMPro;
using UnityEngine;
using UnityEngine.UI;

enum GameState
{
    Typing,
    Running,
    Finished,
}

enum ActionCode
{
    Move,
    Turn,
}

public class Game : MonoBehaviour
{
    public Button RunButton;
    public GameObject player;
<<<<<<< HEAD
    public GameObject AsmEditor;

=======
    public Camera camera;
>>>>>>> f028870f
    private GameState _state;
    private float _runTime;
    private int ActionDur = 1;
    private PlayerController _playerController;
    private TextMeshProUGUI asmEditorText;


    // Start is called before the first frame update
    void Start()
    {
        asmEditorText = AsmEditor.GetComponent<TextMeshProUGUI>();
        Debug.Log(asmEditorText);
        _playerController = player.GetComponent<PlayerController>();
        RunButton.GetComponent<Button>().onClick.AddListener(() =>
        {
            var asm_text = asmEditorText.text;
            
            _playerController.Forward();
        });

    }

    // Update is called once per frame
    void Update()
    {
        switch (_state)
        {
            case GameState.Typing:
                break;
            case GameState.Running:
                Run();
                break;
        }
    }

    void Run(int code = 0)
    {
        var regs = new int[32];
        regs[17] = code;
        _runTime += Time.deltaTime;
        if (_runTime > ActionDur)
        {
            _runTime -= ActionDur;
            switch ((ActionCode)regs[17])
            {
                case ActionCode.Move:
                    // _playerController.Forward();
                    break;
                case ActionCode.Turn:
                    // _playerController.Turn(regs[10]);
                    break;
            }
        }

    }
}<|MERGE_RESOLUTION|>--- conflicted
+++ resolved
@@ -22,12 +22,9 @@
 {
     public Button RunButton;
     public GameObject player;
-<<<<<<< HEAD
     public GameObject AsmEditor;
 
-=======
     public Camera camera;
->>>>>>> f028870f
     private GameState _state;
     private float _runTime;
     private int ActionDur = 1;
